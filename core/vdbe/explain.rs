use turso_parser::ast::SortOrder;

use crate::vdbe::{builder::CursorType, insn::RegisterOrLiteral};

use super::{Insn, InsnReference, Program, Value};
use crate::function::{Func, ScalarFunc};

pub const EXPLAIN_COLUMNS: [&str; 8] = ["addr", "opcode", "p1", "p2", "p3", "p4", "p5", "comment"];
pub const EXPLAIN_QUERY_PLAN_COLUMNS: [&str; 4] = ["id", "parent", "notused", "detail"];

pub fn insn_to_row(
    program: &Program,
    insn: &Insn,
) -> (&'static str, i32, i32, i32, Value, u16, String) {
    let get_table_or_index_name = |cursor_id: usize| {
        let cursor_type = &program.cursor_ref[cursor_id].1;
        match cursor_type {
            CursorType::BTreeTable(table) => &table.name,
            CursorType::BTreeIndex(index) => &index.name,
            CursorType::Pseudo(_) => "pseudo",
            CursorType::VirtualTable(virtual_table) => &virtual_table.name,
            CursorType::MaterializedView(table, _) => &table.name,
            CursorType::Sorter => "sorter",
        }
    };
    match insn {
            Insn::Init { target_pc } => (
                "Init",
                0,
                target_pc.as_debug_int(),
                0,
                Value::build_text(""),
                0,
                format!("Start at {}", target_pc.as_debug_int()),
            ),
            Insn::Add { lhs, rhs, dest } => (
                "Add",
                *lhs as i32,
                *rhs as i32,
                *dest as i32,
                Value::build_text(""),
                0,
                format!("r[{dest}]=r[{lhs}]+r[{rhs}]"),
            ),
            Insn::Subtract { lhs, rhs, dest } => (
                "Subtract",
                *lhs as i32,
                *rhs as i32,
                *dest as i32,
                Value::build_text(""),
                0,
                format!("r[{dest}]=r[{lhs}]-r[{rhs}]"),
            ),
            Insn::Multiply { lhs, rhs, dest } => (
                "Multiply",
                *lhs as i32,
                *rhs as i32,
                *dest as i32,
                Value::build_text(""),
                0,
                format!("r[{dest}]=r[{lhs}]*r[{rhs}]"),
            ),
            Insn::Divide { lhs, rhs, dest } => (
                "Divide",
                *lhs as i32,
                *rhs as i32,
                *dest as i32,
                Value::build_text(""),
                0,
                format!("r[{dest}]=r[{lhs}]/r[{rhs}]"),
            ),
            Insn::BitAnd { lhs, rhs, dest } => (
                "BitAnd",
                *lhs as i32,
                *rhs as i32,
                *dest as i32,
                Value::build_text(""),
                0,
                format!("r[{dest}]=r[{lhs}]&r[{rhs}]"),
            ),
            Insn::BitOr { lhs, rhs, dest } => (
                "BitOr",
                *lhs as i32,
                *rhs as i32,
                *dest as i32,
                Value::build_text(""),
                0,
                format!("r[{dest}]=r[{lhs}]|r[{rhs}]"),
            ),
            Insn::BitNot { reg, dest } => (
                "BitNot",
                *reg as i32,
                *dest as i32,
                0,
                Value::build_text(""),
                0,
                format!("r[{dest}]=~r[{reg}]"),
            ),
            Insn::Checkpoint {
                database,
                checkpoint_mode: _,
                dest,
            } => (
                "Checkpoint",
                *database as i32,
                *dest as i32,
                0,
                Value::build_text(""),
                0,
                format!("r[{dest}]=~r[{database}]"),
            ),
            Insn::Remainder { lhs, rhs, dest } => (
                "Remainder",
                *lhs as i32,
                *rhs as i32,
                *dest as i32,
                Value::build_text(""),
                0,
                format!("r[{dest}]=r[{lhs}]%r[{rhs}]"),
            ),
            Insn::Null { dest, dest_end } => (
                "Null",
                0,
                *dest as i32,
                dest_end.map_or(0, |end| end as i32),
                Value::build_text(""),
                0,
                dest_end.map_or(format!("r[{dest}]=NULL"), |end| {
                    format!("r[{dest}..{end}]=NULL")
                }),
            ),
            Insn::NullRow { cursor_id } => (
                "NullRow",
                *cursor_id as i32,
                0,
                0,
                Value::build_text(""),
                0,
                format!("Set cursor {cursor_id} to a (pseudo) NULL row"),
            ),
            Insn::NotNull { reg, target_pc } => (
                "NotNull",
                *reg as i32,
                target_pc.as_debug_int(),
                0,
                Value::build_text(""),
                0,
                format!("r[{}]!=NULL -> goto {}", reg, target_pc.as_debug_int()),
            ),
            Insn::Compare {
                start_reg_a,
                start_reg_b,
                count,
                collation,
            } => (
                "Compare",
                *start_reg_a as i32,
                *start_reg_b as i32,
                *count as i32,
                Value::build_text(format!("k({count}, {})", collation.unwrap_or_default())),
                0,
                format!(
                    "r[{}..{}]==r[{}..{}]",
                    start_reg_a,
                    start_reg_a + (count - 1),
                    start_reg_b,
                    start_reg_b + (count - 1)
                ),
            ),
            Insn::Jump {
                target_pc_lt,
                target_pc_eq,
                target_pc_gt,
            } => (
                "Jump",
                target_pc_lt.as_debug_int(),
                target_pc_eq.as_debug_int(),
                target_pc_gt.as_debug_int(),
                Value::build_text(""),
                0,
                "".to_string(),
            ),
            Insn::Move {
                source_reg,
                dest_reg,
                count,
            } => (
                "Move",
                *source_reg as i32,
                *dest_reg as i32,
                *count as i32,
                Value::build_text(""),
                0,
                format!(
                    "r[{}..{}]=r[{}..{}]",
                    dest_reg,
                    dest_reg + (count - 1),
                    source_reg,
                    source_reg + (count - 1)
                ),
            ),
            Insn::IfPos {
                reg,
                target_pc,
                decrement_by,
            } => (
                "IfPos",
                *reg as i32,
                target_pc.as_debug_int(),
                *decrement_by as i32,
                Value::build_text(""),
                0,
                format!(
                    "r[{}]>0 -> r[{}]-={}, goto {}",
                    reg,
                    reg,
                    decrement_by,
                    target_pc.as_debug_int()
                ),
            ),
            Insn::Eq {
                lhs,
                rhs,
                target_pc,
                collation,
                ..
            } => (
                "Eq",
                *lhs as i32,
                *rhs as i32,
                target_pc.as_debug_int(),
                Value::build_text(collation.map_or("".to_string(), |c| c.to_string())),
                0,
                format!(
                    "if r[{}]==r[{}] goto {}",
                    lhs,
                    rhs,
                    target_pc.as_debug_int()
                ),
            ),
            Insn::Ne {
                lhs,
                rhs,
                target_pc,
                collation,
                ..
            } => (
                "Ne",
                *lhs as i32,
                *rhs as i32,
                target_pc.as_debug_int(),
                Value::build_text(collation.map_or("".to_string(), |c| c.to_string())),
                0,
                format!(
                    "if r[{}]!=r[{}] goto {}",
                    lhs,
                    rhs,
                    target_pc.as_debug_int()
                ),
            ),
            Insn::Lt {
                lhs,
                rhs,
                target_pc,
                collation,
                ..
            } => (
                "Lt",
                *lhs as i32,
                *rhs as i32,
                target_pc.as_debug_int(),
                Value::build_text(collation.map_or("".to_string(), |c| c.to_string())),
                0,
                format!("if r[{}]<r[{}] goto {}", lhs, rhs, target_pc.as_debug_int()),
            ),
            Insn::Le {
                lhs,
                rhs,
                target_pc,
                collation,
                ..
            } => (
                "Le",
                *lhs as i32,
                *rhs as i32,
                target_pc.as_debug_int(),
                Value::build_text(collation.map_or("".to_string(), |c| c.to_string())),
                0,
                format!(
                    "if r[{}]<=r[{}] goto {}",
                    lhs,
                    rhs,
                    target_pc.as_debug_int()
                ),
            ),
            Insn::Gt {
                lhs,
                rhs,
                target_pc,
                collation,
                ..
            } => (
                "Gt",
                *lhs as i32,
                *rhs as i32,
                target_pc.as_debug_int(),
                Value::build_text(collation.map_or("".to_string(), |c| c.to_string())),
                0,
                format!("if r[{}]>r[{}] goto {}", lhs, rhs, target_pc.as_debug_int()),
            ),
            Insn::Ge {
                lhs,
                rhs,
                target_pc,
                collation,
                ..
            } => (
                "Ge",
                *lhs as i32,
                *rhs as i32,
                target_pc.as_debug_int(),
                Value::build_text(collation.map_or("".to_string(), |c| c.to_string())),
                0,
                format!(
                    "if r[{}]>=r[{}] goto {}",
                    lhs,
                    rhs,
                    target_pc.as_debug_int()
                ),
            ),
            Insn::If {
                reg,
                target_pc,
                jump_if_null,
            } => (
                "If",
                *reg as i32,
                target_pc.as_debug_int(),
                *jump_if_null as i32,
                Value::build_text(""),
                0,
                format!("if r[{}] goto {}", reg, target_pc.as_debug_int()),
            ),
            Insn::IfNot {
                reg,
                target_pc,
                jump_if_null,
            } => (
                "IfNot",
                *reg as i32,
                target_pc.as_debug_int(),
                *jump_if_null as i32,
                Value::build_text(""),
                0,
                format!("if !r[{}] goto {}", reg, target_pc.as_debug_int()),
            ),
            Insn::OpenRead {
                cursor_id,
                root_page,
                db,
            } => (
                "OpenRead",
                *cursor_id as i32,
                *root_page as i32,
                *db as i32,
                Value::build_text(""),
                0,
                {
                    let cursor_type =
                        program.cursor_ref[*cursor_id]
                            .0
                            .as_ref()
                            .map_or("", |cursor_key| {
                                if cursor_key.index.is_some() {
                                    "index"
                                } else {
                                    "table"
                                }
                            });
                    format!(
                        "{}={}, root={}, iDb={}",
                        cursor_type,
                        get_table_or_index_name(*cursor_id),
                        root_page,
                        db
                    )
                },
            ),
            Insn::VOpen { cursor_id } => (
                "VOpen",
                *cursor_id as i32,
                0,
                0,
                Value::build_text(""),
                0,
                {
                    let cursor_type =
                        program.cursor_ref[*cursor_id]
                            .0
                            .as_ref()
                            .map_or("", |cursor_key| {
                                if cursor_key.index.is_some() {
                                    "index"
                                } else {
                                    "table"
                                }
                            });
                    format!("{} {}", cursor_type, get_table_or_index_name(*cursor_id),)
                },
            ),
            Insn::VCreate {
                table_name,
                module_name,
                args_reg,
            } => (
                "VCreate",
                *table_name as i32,
                *module_name as i32,
                args_reg.unwrap_or(0) as i32,
                Value::build_text(""),
                0,
                format!("table={table_name}, module={module_name}"),
            ),
            Insn::VFilter {
                cursor_id,
                pc_if_empty,
                arg_count,
                ..
            } => (
                "VFilter",
                *cursor_id as i32,
                pc_if_empty.as_debug_int(),
                *arg_count as i32,
                Value::build_text(""),
                0,
                "".to_string(),
            ),
            Insn::VColumn {
                cursor_id,
                column,
                dest,
            } => (
                "VColumn",
                *cursor_id as i32,
                *column as i32,
                *dest as i32,
                Value::build_text(""),
                0,
                "".to_string(),
            ),
            Insn::VUpdate {
                cursor_id,
                arg_count,       // P2: Number of arguments in argv[]
                start_reg,       // P3: Start register for argv[]
                conflict_action, // P4: Conflict resolution flags
            } => (
                "VUpdate",
                *cursor_id as i32,
                *arg_count as i32,
                *start_reg as i32,
                Value::build_text(""),
                *conflict_action,
                format!("args=r[{}..{}]", start_reg, start_reg + arg_count - 1),
            ),
            Insn::VNext {
                cursor_id,
                pc_if_next,
            } => (
                "VNext",
                *cursor_id as i32,
                pc_if_next.as_debug_int(),
                0,
                Value::build_text(""),
                0,
                "".to_string(),
            ),
            Insn::VDestroy { db, table_name } => (
                "VDestroy",
                *db as i32,
                0,
                0,
                Value::build_text(table_name),
                0,
                "".to_string(),
            ),
            Insn::OpenPseudo {
                cursor_id,
                content_reg,
                num_fields,
            } => (
                "OpenPseudo",
                *cursor_id as i32,
                *content_reg as i32,
                *num_fields as i32,
                Value::build_text(""),
                0,
                format!("{num_fields} columns in r[{content_reg}]"),
            ),
            Insn::Rewind {
                cursor_id,
                pc_if_empty,
            } => (
                "Rewind",
                *cursor_id as i32,
                pc_if_empty.as_debug_int(),
                0,
                Value::build_text(""),
                0,
                {
                    let cursor_type =
                        program.cursor_ref[*cursor_id]
                            .0
                            .as_ref()
                            .map_or("", |cursor_key| {
                                if cursor_key.index.is_some() {
                                    "index"
                                } else {
                                    "table"
                                }
                            });
                    format!(
                        "Rewind {} {}",
                        cursor_type,
                        get_table_or_index_name(*cursor_id),
                    )
                },
            ),
            Insn::Column {
                cursor_id,
                column,
                dest,
                default,
            } => {
                let cursor_type = &program.cursor_ref[*cursor_id].1;
                let column_name: Option<&String> = match cursor_type {
                    CursorType::BTreeTable(table) => {
                        let name = table.columns.get(*column).and_then(|v| v.name.as_ref());
                        name
                    }
                    CursorType::BTreeIndex(index) => {
                        let name = &index.columns.get(*column).unwrap().name;
                        Some(name)
                    }
                    CursorType::MaterializedView(table, _) => {
                        let name = table.columns.get(*column).and_then(|v| v.name.as_ref());
                        name
                    }
                    CursorType::Pseudo(_) => None,
                    CursorType::Sorter => None,
                    CursorType::VirtualTable(v) => v.columns.get(*column).unwrap().name.as_ref(),
                };
                (
                    "Column",
                    *cursor_id as i32,
                    *column as i32,
                    *dest as i32,
                    default.clone().unwrap_or_else(|| Value::build_text("")),
                    0,
                    format!(
                        "r[{}]={}.{}",
                        dest,
                        get_table_or_index_name(*cursor_id),
                        column_name.unwrap_or(&format!("column {}", *column))
                    ),
                )
            }
            Insn::TypeCheck {
                start_reg,
                count,
                check_generated,
                ..
            } => (
                "TypeCheck",
                *start_reg as i32,
                *count as i32,
                *check_generated as i32,
                Value::build_text(""),
                0,
                String::from(""),
            ),
            Insn::MakeRecord {
                start_reg,
                count,
                dest_reg,
                index_name,
                affinity_str: _,
            } => {
                let for_index = index_name.as_ref().map(|name| format!("; for {name}"));
                (
                    "MakeRecord",
                    *start_reg as i32,
                    *count as i32,
                    *dest_reg as i32,
                    Value::build_text(""),
                    0,
                    format!(
                        "r[{}]=mkrec(r[{}..{}]){}",
                        dest_reg,
                        start_reg,
                        start_reg + count - 1,
                        for_index.unwrap_or("".to_string())
                    ),
                )
            }
            Insn::ResultRow { start_reg, count } => (
                "ResultRow",
                *start_reg as i32,
                *count as i32,
                0,
                Value::build_text(""),
                0,
                if *count == 1 {
                    format!("output=r[{start_reg}]")
                } else {
                    format!("output=r[{}..{}]", start_reg, start_reg + count - 1)
                },
            ),
            Insn::Next {
                cursor_id,
                pc_if_next,
            } => (
                "Next",
                *cursor_id as i32,
                pc_if_next.as_debug_int(),
                0,
                Value::build_text(""),
                0,
                "".to_string(),
            ),
            Insn::Halt {
                err_code,
                description,
            } => (
                "Halt",
                *err_code as i32,
                0,
                0,
                Value::build_text(description),
                0,
                "".to_string(),
            ),
            Insn::HaltIfNull {
                err_code,
                target_reg,
                description,
            } => (
                "HaltIfNull",
                *err_code as i32,
                0,
                *target_reg as i32,
                Value::build_text(description),
                0,
                "".to_string(),
            ),
            Insn::Transaction { db, tx_mode, schema_cookie} => (
                "Transaction",
                *db as i32,
                *tx_mode as i32,
                *schema_cookie as i32,
                Value::build_text(""),
                0,
                format!("iDb={db} tx_mode={tx_mode:?}"),
            ),
            Insn::Goto { target_pc } => (
                "Goto",
                0,
                target_pc.as_debug_int(),
                0,
                Value::build_text(""),
                0,
                "".to_string(),
            ),
            Insn::Gosub {
                target_pc,
                return_reg,
            } => (
                "Gosub",
                *return_reg as i32,
                target_pc.as_debug_int(),
                0,
                Value::build_text(""),
                0,
                "".to_string(),
            ),
            Insn::Return {
                return_reg,
                can_fallthrough,
            } => (
                "Return",
                *return_reg as i32,
                0,
                *can_fallthrough as i32,
                Value::build_text(""),
                0,
                "".to_string(),
            ),
            Insn::Integer { value, dest } => (
                "Integer",
                *value as i32,
                *dest as i32,
                0,
                Value::build_text(""),
                0,
                format!("r[{dest}]={value}"),
            ),
            Insn::Real { value, dest } => (
                "Real",
                0,
                *dest as i32,
                0,
                Value::Float(*value),
                0,
                format!("r[{dest}]={value}"),
            ),
            Insn::RealAffinity { register } => (
                "RealAffinity",
                *register as i32,
                0,
                0,
                Value::build_text(""),
                0,
                "".to_string(),
            ),
            Insn::String8 { value, dest } => (
                "String8",
                0,
                *dest as i32,
                0,
                Value::build_text(value),
                0,
                format!("r[{dest}]='{value}'"),
            ),
            Insn::Blob { value, dest } => (
                "Blob",
                0,
                *dest as i32,
                0,
                Value::Blob(value.clone()),
                0,
                format!(
                    "r[{}]={} (len={})",
                    dest,
                    String::from_utf8_lossy(value),
                    value.len()
                ),
            ),
            Insn::RowId { cursor_id, dest } => (
                "RowId",
                *cursor_id as i32,
                *dest as i32,
                0,
                Value::build_text(""),
                0,
                format!("r[{}]={}.rowid", dest, get_table_or_index_name(*cursor_id)),
            ),
            Insn::IdxRowId { cursor_id, dest } => (
                "IdxRowId",
                *cursor_id as i32,
                *dest as i32,
                0,
                Value::build_text(""),
                0,
                format!(
                    "r[{}]={}.rowid",
                    dest,
                    program.cursor_ref[*cursor_id]
                        .0
                        .as_ref()
                        .map(|k| format!(
                            "cursor {} for {} {}",
                            cursor_id,
                            if k.index.is_some() { "index" } else { "table" },
                            get_table_or_index_name(*cursor_id),
                        ))
                        .unwrap_or(format!("cursor {cursor_id}"))
                ),
            ),
            Insn::SeekRowid {
                cursor_id,
                src_reg,
                target_pc,
            } => (
                "SeekRowid",
                *cursor_id as i32,
                *src_reg as i32,
                target_pc.as_debug_int(),
                Value::build_text(""),
                0,
                format!(
                    "if (r[{}]!={}.rowid) goto {}",
                    src_reg,
                    &program.cursor_ref[*cursor_id]
                        .0
                        .as_ref()
                        .map(|k| format!(
                            "cursor {} for {} {}",
                            cursor_id,
                            if k.index.is_some() { "index" } else { "table" },
                            get_table_or_index_name(*cursor_id),
                        ))
                        .unwrap_or(format!("cursor {cursor_id}")),
                    target_pc.as_debug_int()
                ),
            ),
            Insn::DeferredSeek {
                index_cursor_id,
                table_cursor_id,
            } => (
                "DeferredSeek",
                *index_cursor_id as i32,
                *table_cursor_id as i32,
                0,
                Value::build_text(""),
                0,
                "".to_string(),
            ),
            Insn::SeekGT {
                is_index: _,
                cursor_id,
                start_reg,
                num_regs,
                target_pc,
            }
            | Insn::SeekGE {
                is_index: _,
                cursor_id,
                start_reg,
                num_regs,
                target_pc,
                ..
            }
            | Insn::SeekLE {
                is_index: _,
                cursor_id,
                start_reg,
                num_regs,
                target_pc,
                ..
            }
            | Insn::SeekLT {
                is_index: _,
                cursor_id,
                start_reg,
                num_regs,
                target_pc,
            } => (
                match insn {
                    Insn::SeekGT { .. } => "SeekGT",
                    Insn::SeekGE { .. } => "SeekGE",
                    Insn::SeekLE { .. } => "SeekLE",
                    Insn::SeekLT { .. } => "SeekLT",
                    _ => unreachable!(),
                },
                *cursor_id as i32,
                target_pc.as_debug_int(),
                *start_reg as i32,
                Value::build_text(""),
                0,
                format!("key=[{}..{}]", start_reg, start_reg + num_regs - 1),
            ),
            Insn::SeekEnd { cursor_id } => (
                "SeekEnd",
                *cursor_id as i32,
                0,
                0,
                Value::build_text(""),
                0,
                "".to_string(),
            ),
            Insn::IdxInsert {
                cursor_id,
                record_reg,
                unpacked_start,
                flags,
                ..
            } => (
                "IdxInsert",
                *cursor_id as i32,
                *record_reg as i32,
                unpacked_start.unwrap_or(0) as i32,
                Value::build_text(""),
                flags.0 as u16,
                format!("key=r[{record_reg}]"),
            ),
            Insn::IdxGT {
                cursor_id,
                start_reg,
                num_regs,
                target_pc,
            }
            | Insn::IdxGE {
                cursor_id,
                start_reg,
                num_regs,
                target_pc,
            }
            | Insn::IdxLE {
                cursor_id,
                start_reg,
                num_regs,
                target_pc,
            }
            | Insn::IdxLT {
                cursor_id,
                start_reg,
                num_regs,
                target_pc,
            } => (
                match insn {
                    Insn::IdxGT { .. } => "IdxGT",
                    Insn::IdxGE { .. } => "IdxGE",
                    Insn::IdxLE { .. } => "IdxLE",
                    Insn::IdxLT { .. } => "IdxLT",
                    _ => unreachable!(),
                },
                *cursor_id as i32,
                target_pc.as_debug_int(),
                *start_reg as i32,
                Value::build_text(""),
                0,
                format!("key=[{}..{}]", start_reg, start_reg + num_regs - 1),
            ),
            Insn::DecrJumpZero { reg, target_pc } => (
                "DecrJumpZero",
                *reg as i32,
                target_pc.as_debug_int(),
                0,
                Value::build_text(""),
                0,
                format!("if (--r[{}]==0) goto {}", reg, target_pc.as_debug_int()),
            ),
            Insn::AggStep {
                func,
                acc_reg,
                delimiter: _,
                col,
            } => (
                "AggStep",
                0,
                *col as i32,
                *acc_reg as i32,
                Value::build_text(func.to_string()),
                0,
                format!("accum=r[{}] step(r[{}])", *acc_reg, *col),
            ),
            Insn::AggFinal { register, func } => (
                "AggFinal",
                0,
                *register as i32,
                0,
                Value::build_text(func.to_string()),
                0,
                format!("accum=r[{}]", *register),
            ),
            Insn::AggValue { acc_reg, dest_reg, func } => (
                "AggValue",
                0,
                *acc_reg as i32,
                *dest_reg as i32,
                Value::build_text(func.to_string()),
                0,
                format!("accum=r[{}] dest=r[{}]", *acc_reg, *dest_reg),
            ),
            Insn::SorterOpen {
                cursor_id,
                columns,
                order,
                collations,
            } => {
                let _p4 = String::new();
                let to_print: Vec<String> = order
                    .iter()
                    .zip(collations.iter())
                    .map(|(v, collation)| {
                        let sign = match v {
                            SortOrder::Asc => "",
                            SortOrder::Desc => "-",
                        };
                        if collation.is_some() {
                            format!("{sign}{}", collation.unwrap())
                        } else {
                            format!("{sign}B")
                        }
                    })
                    .collect();
                (
                    "SorterOpen",
                    *cursor_id as i32,
                    *columns as i32,
                    0,
                    Value::build_text(format!("k({},{})", order.len(), to_print.join(","))),
                    0,
                    format!("cursor={cursor_id}"),
                )
            }
            Insn::SorterData {
                cursor_id,
                dest_reg,
                pseudo_cursor,
            } => (
                "SorterData",
                *cursor_id as i32,
                *dest_reg as i32,
                *pseudo_cursor as i32,
                Value::build_text(""),
                0,
                format!("r[{dest_reg}]=data"),
            ),
            Insn::SorterInsert {
                cursor_id,
                record_reg,
            } => (
                "SorterInsert",
                *cursor_id as i32,
                *record_reg as i32,
                0,
                Value::Integer(0),
                0,
                format!("key=r[{record_reg}]"),
            ),
            Insn::SorterSort {
                cursor_id,
                pc_if_empty,
            } => (
                "SorterSort",
                *cursor_id as i32,
                pc_if_empty.as_debug_int(),
                0,
                Value::build_text(""),
                0,
                "".to_string(),
            ),
            Insn::SorterNext {
                cursor_id,
                pc_if_next,
            } => (
                "SorterNext",
                *cursor_id as i32,
                pc_if_next.as_debug_int(),
                0,
                Value::build_text(""),
                0,
                "".to_string(),
            ),
            Insn::Function {
                constant_mask,
                start_reg,
                dest,
                func,
            } => (
                "Function",
                *constant_mask,
                *start_reg as i32,
                *dest as i32,
                {
                    let s = if matches!(&func.func, Func::Scalar(ScalarFunc::Like)) {
                        format!("like({})", func.arg_count)
                    } else {
                        func.func.to_string()
                    };
                    Value::build_text(s)
                },
                0,
                if func.arg_count == 0 {
                    format!("r[{dest}]=func()")
                } else if *start_reg == *start_reg + func.arg_count - 1 {
                    format!("r[{dest}]=func(r[{start_reg}])")
                } else {
                    format!(
                        "r[{}]=func(r[{}..{}])",
                        dest,
                        start_reg,
                        start_reg + func.arg_count - 1
                    )
                },
            ),
            Insn::InitCoroutine {
                yield_reg,
                jump_on_definition,
                start_offset,
            } => (
                "InitCoroutine",
                *yield_reg as i32,
                jump_on_definition.as_debug_int(),
                start_offset.as_debug_int(),
                Value::build_text(""),
                0,
                "".to_string(),
            ),
            Insn::EndCoroutine { yield_reg } => (
                "EndCoroutine",
                *yield_reg as i32,
                0,
                0,
                Value::build_text(""),
                0,
                "".to_string(),
            ),
            Insn::Yield {
                yield_reg,
                end_offset,
            } => (
                "Yield",
                *yield_reg as i32,
                end_offset.as_debug_int(),
                0,
                Value::build_text(""),
                0,
                "".to_string(),
            ),
            Insn::Insert {
                cursor,
                key_reg,
                record_reg,
                flag,
                table_name,
            } => (
                "Insert",
                *cursor as i32,
                *record_reg as i32,
                *key_reg as i32,
                Value::build_text(table_name),
                flag.0 as u16,
                format!("intkey=r[{key_reg}] data=r[{record_reg}]"),
            ),
            Insn::Delete { cursor_id, table_name } => (
                "Delete",
                *cursor_id as i32,
                0,
                0,
                Value::build_text(table_name),
                0,
                "".to_string(),
            ),
            Insn::IdxDelete {
                cursor_id,
                start_reg,
                num_regs,
                raise_error_if_no_matching_entry,
            } => (
                "IdxDelete",
                *cursor_id as i32,
                *start_reg as i32,
                *num_regs as i32,
                Value::build_text(""),
                *raise_error_if_no_matching_entry as u16,
                "".to_string(),
            ),
            Insn::NewRowid {
                cursor,
                rowid_reg,
                prev_largest_reg,
            } => (
                "NewRowid",
                *cursor as i32,
                *rowid_reg as i32,
                *prev_largest_reg as i32,
                Value::build_text(""),
                0,
                format!("r[{rowid_reg}]=rowid"),
            ),
            Insn::MustBeInt { reg } => (
                "MustBeInt",
                *reg as i32,
                0,
                0,
                Value::build_text(""),
                0,
                "".to_string(),
            ),
            Insn::SoftNull { reg } => (
                "SoftNull",
                *reg as i32,
                0,
                0,
                Value::build_text(""),
                0,
                "".to_string(),
            ),
            Insn::NoConflict {
                cursor_id,
                target_pc,
                record_reg,
                num_regs,
            } => {
                let key = if *num_regs > 0 {
                    format!("key=r[{}..{}]", record_reg, record_reg + num_regs - 1)
                } else {
                    format!("key=r[{record_reg}]")
                };
                (
                    "NoConflict",
                    *cursor_id as i32,
                    target_pc.as_debug_int(),
                    *record_reg as i32,
                    Value::build_text(format!("{num_regs}")),
                    0,
                    key,
                )
            }
            Insn::NotExists {
                cursor,
                rowid_reg,
                target_pc,
            } => (
                "NotExists",
                *cursor as i32,
                target_pc.as_debug_int(),
                *rowid_reg as i32,
                Value::build_text(""),
                0,
                "".to_string(),
            ),
            Insn::OffsetLimit {
                limit_reg,
                combined_reg,
                offset_reg,
            } => (
                "OffsetLimit",
                *limit_reg as i32,
                *combined_reg as i32,
                *offset_reg as i32,
                Value::build_text(""),
                0,
                format!(
                    "if r[{limit_reg}]>0 then r[{combined_reg}]=r[{limit_reg}]+max(0,r[{offset_reg}]) else r[{combined_reg}]=(-1)"
                ),
            ),
            Insn::OpenWrite {
                cursor_id,
                root_page,
                db,
                ..
            } => (
                "OpenWrite",
                *cursor_id as i32,
                match root_page {
                    RegisterOrLiteral::Literal(i) => *i as _,
                    RegisterOrLiteral::Register(i) => *i as _,
                },
                *db as i32,
                Value::build_text(""),
                0,
                format!("root={root_page}; iDb={db}"),
            ),
            Insn::Copy {
                src_reg,
                dst_reg,
                extra_amount,
            } => (
                "Copy",
                *src_reg as i32,
                *dst_reg as i32,
                *extra_amount as i32,
                Value::build_text(""),
                0,
                format!("r[{dst_reg}]=r[{src_reg}]"),
            ),
            Insn::CreateBtree { db, root, flags } => (
                "CreateBtree",
                *db as i32,
                *root as i32,
                flags.get_flags() as i32,
                Value::build_text(""),
                0,
                format!("r[{}]=root iDb={} flags={}", root, db, flags.get_flags()),
            ),
            Insn::Destroy {
                root,
                former_root_reg,
                is_temp,
            } => (
                "Destroy",
                *root as i32,
                *former_root_reg as i32,
                *is_temp as i32,
                Value::build_text(""),
                0,
                format!(
                    "root iDb={root} former_root={former_root_reg} is_temp={is_temp}"
                ),
            ),
            Insn::ResetSorter { cursor_id } => (
                "ResetSorter",
                *cursor_id as i32,
                0,
                0,
                Value::build_text(""),
                0,
                format!("cursor={cursor_id}"),
            ),
            Insn::DropTable {
                db,
                _p2,
                _p3,
                table_name,
            } => (
                "DropTable",
                *db as i32,
                0,
                0,
                Value::build_text(table_name),
                0,
                format!("DROP TABLE {table_name}"),
            ),
            Insn::DropView { db, view_name } => (
                "DropView",
                *db as i32,
                0,
                0,
                Value::build_text(view_name),
                0,
                format!("DROP VIEW {view_name}"),
            ),
            Insn::DropIndex { db: _, index } => (
                "DropIndex",
                0,
                0,
                0,
                Value::build_text(index.name.clone()),
                0,
                format!("DROP INDEX {}", index.name),
            ),
            Insn::Close { cursor_id } => (
                "Close",
                *cursor_id as i32,
                0,
                0,
                Value::build_text(""),
                0,
                "".to_string(),
            ),
            Insn::Last {
                cursor_id,
                pc_if_empty,
            } => (
                "Last",
                *cursor_id as i32,
                pc_if_empty.as_debug_int(),
                0,
                Value::build_text(""),
                0,
                "".to_string(),
            ),
            Insn::IsNull { reg, target_pc } => (
                "IsNull",
                *reg as i32,
                target_pc.as_debug_int(),
                0,
                Value::build_text(""),
                0,
                format!("if (r[{}]==NULL) goto {}", reg, target_pc.as_debug_int()),
            ),
            Insn::ParseSchema { db, where_clause } => (
                "ParseSchema",
                *db as i32,
                0,
                0,
                Value::build_text(where_clause.clone().unwrap_or("NULL".to_string())),
                0,
                where_clause.clone().unwrap_or("NULL".to_string()),
            ),
            Insn::PopulateMaterializedViews { cursors } => (
                "PopulateMaterializedViews",
                0,
                0,
                0,
                Value::Null,
                cursors.len() as u16,
                "".to_string(),
            ),
            Insn::Prev {
                cursor_id,
                pc_if_prev,
            } => (
                "Prev",
                *cursor_id as i32,
                pc_if_prev.as_debug_int(),
                0,
                Value::build_text(""),
                0,
                "".to_string(),
            ),
            Insn::ShiftRight { lhs, rhs, dest } => (
                "ShiftRight",
                *rhs as i32,
                *lhs as i32,
                *dest as i32,
                Value::build_text(""),
                0,
                format!("r[{dest}]=r[{lhs}] >> r[{rhs}]"),
            ),
            Insn::ShiftLeft { lhs, rhs, dest } => (
                "ShiftLeft",
                *rhs as i32,
                *lhs as i32,
                *dest as i32,
                Value::build_text(""),
                0,
                format!("r[{dest}]=r[{lhs}] << r[{rhs}]"),
            ),
            Insn::AddImm { register, value } => (
                "AddImm",
                *register as i32,
                *value as i32,
                0,
                Value::build_text(""),
                0,
                format!("r[{register}]=r[{register}]+{value}"),
            ),
            Insn::Variable { index, dest } => (
                "Variable",
                usize::from(*index) as i32,
                *dest as i32,
                0,
                Value::build_text(""),
                0,
                format!("r[{}]=parameter({})", *dest, *index),
            ),
            Insn::ZeroOrNull { rg1, rg2, dest } => (
                "ZeroOrNull",
                *rg1 as i32,
                *dest as i32,
                *rg2 as i32,
                Value::build_text(""),
                0,
                format!(
                    "((r[{rg1}]=NULL)|(r[{rg2}]=NULL)) ? r[{dest}]=NULL : r[{dest}]=0"
                ),
            ),
            Insn::Not { reg, dest } => (
                "Not",
                *reg as i32,
                *dest as i32,
                0,
                Value::build_text(""),
                0,
                format!("r[{dest}]=!r[{reg}]"),
            ),
            Insn::Concat { lhs, rhs, dest } => (
                "Concat",
                *rhs as i32,
                *lhs as i32,
                *dest as i32,
                Value::build_text(""),
                0,
                format!("r[{dest}]=r[{lhs}] + r[{rhs}]"),
            ),
            Insn::And { lhs, rhs, dest } => (
                "And",
                *rhs as i32,
                *lhs as i32,
                *dest as i32,
                Value::build_text(""),
                0,
                format!("r[{dest}]=(r[{lhs}] && r[{rhs}])"),
            ),
            Insn::Or { lhs, rhs, dest } => (
                "Or",
                *rhs as i32,
                *lhs as i32,
                *dest as i32,
                Value::build_text(""),
                0,
                format!("r[{dest}]=(r[{lhs}] || r[{rhs}])"),
            ),
            Insn::Noop => ("Noop", 0, 0, 0, Value::build_text(""), 0, String::new()),
            Insn::PageCount { db, dest } => (
                "Pagecount",
                *db as i32,
                *dest as i32,
                0,
                Value::build_text(""),
                0,
                "".to_string(),
            ),
            Insn::ReadCookie { db, dest, cookie } => (
                "ReadCookie",
                *db as i32,
                *dest as i32,
                *cookie as i32,
                Value::build_text(""),
                0,
                "".to_string(),
            ),
            Insn::SetCookie {
                db,
                cookie,
                value,
                p5,
            } => (
                "SetCookie",
                *db as i32,
                *cookie as i32,
                *value,
                Value::build_text(""),
                *p5,
                "".to_string(),
            ),
            Insn::AutoCommit {
                auto_commit,
                rollback,
            } => (
                "AutoCommit",
                *auto_commit as i32,
                *rollback as i32,
                0,
                Value::build_text(""),
                0,
                format!("auto_commit={auto_commit}, rollback={rollback}"),
            ),
            Insn::OpenEphemeral {
                cursor_id,
                is_table,
            } => (
                "OpenEphemeral",
                *cursor_id as i32,
                *is_table as i32,
                0,
                Value::build_text(""),
                0,
                format!(
                    "cursor={} is_table={}",
                    cursor_id,
                    if *is_table { "true" } else { "false" }
                ),
            ),
            Insn::OpenAutoindex { cursor_id } => (
                "OpenAutoindex",
                *cursor_id as i32,
                0,
                0,
                Value::build_text(""),
                0,
                format!("cursor={cursor_id}"),
            ),
            Insn::OpenDup { new_cursor_id, original_cursor_id } => (
                "OpenDup",
                *new_cursor_id as i32,
                *original_cursor_id as i32,
                0,
                Value::build_text(""),
                0,
                format!("new_cursor={new_cursor_id}, original_cursor={original_cursor_id}"),
            ),
            Insn::Once {
                target_pc_when_reentered,
            } => (
                "Once",
                target_pc_when_reentered.as_debug_int(),
                0,
                0,
                Value::build_text(""),
                0,
                format!("goto {}", target_pc_when_reentered.as_debug_int()),
            ),
            Insn::BeginSubrtn { dest, dest_end } => (
                "BeginSubrtn",
                *dest as i32,
                dest_end.map_or(0, |end| end as i32),
                0,
                Value::build_text(""),
                0,
                dest_end.map_or(format!("r[{dest}]=NULL"), |end| {
                    format!("r[{dest}..{end}]=NULL")
                }),
            ),
            Insn::NotFound {
                cursor_id,
                target_pc,
                record_reg,
                ..
            }
            | Insn::Found {
                cursor_id,
                target_pc,
                record_reg,
                ..
            } => (
                if matches!(insn, Insn::NotFound { .. }) {
                    "NotFound"
                } else {
                    "Found"
                },
                *cursor_id as i32,
                target_pc.as_debug_int(),
                *record_reg as i32,
                Value::build_text(""),
                0,
                format!(
                    "if {}found goto {}",
                    if matches!(insn, Insn::NotFound { .. }) {
                        "not "
                    } else {
                        ""
                    },
                    target_pc.as_debug_int()
                ),
            ),
            Insn::Affinity {
                start_reg,
                count,
                affinities,
            } => (
                "Affinity",
                *start_reg as i32,
                count.get() as i32,
                0,
                Value::build_text(""),
                0,
                format!(
                    "r[{}..{}] = {}",
                    start_reg,
                    start_reg + count.get(),
                    affinities
                        .chars()
                        .map(|a| a.to_string())
                        .collect::<Vec<_>>()
                        .join(", ")
                ),
            ),
            Insn::Count {
                cursor_id,
                target_reg,
                exact,
            } => (
                "Count",
                *cursor_id as i32,
                *target_reg as i32,
                if *exact { 0 } else { 1 },
                Value::build_text(""),
                0,
                "".to_string(),
            ),
            Insn::Int64 {
                _p1,
                out_reg,
                _p3,
                value,
            } => (
                "Int64",
                0,
                *out_reg as i32,
                0,
                Value::Integer(*value),
                0,
                format!("r[{}]={}", *out_reg, *value),
            ),
            Insn::IntegrityCk {
                max_errors,
                roots,
                message_register,
            } => (
                "IntegrityCk",
                *max_errors as i32,
                0,
                0,
                Value::build_text(""),
                0,
                format!("roots={roots:?} message_register={message_register}"),
            ),
            Insn::RowData { cursor_id, dest } => (
                "RowData",
                *cursor_id as i32,
                *dest as i32,
                0,
                Value::build_text(""),
                0,
                format!("r[{}] = data", *dest),
            ),
            Insn::Cast { reg, affinity } => (
                "Cast",
                *reg as i32,
                0,
                0,
                Value::build_text(""),
                0,
                format!("affinity(r[{}]={:?})", *reg, affinity),
            ),
            Insn::RenameTable { from, to } => (
                "RenameTable",
                0,
                0,
                0,
                Value::build_text(""),
                0,
                format!("rename_table({from}, {to})"),
            ),
            Insn::DropColumn { table, column_index } => (
                "DropColumn",
                0,
                0,
                0,
                Value::build_text(""),
                0,
                format!("drop_column({table}, {column_index})"),
            ),
            Insn::AddColumn { table, column } => (
                "AddColumn",
                0,
                0,
                0,
                Value::build_text(""),
                0,
                format!("add_column({table}, {column:?})"),
            ),
            Insn::AlterColumn { table, column_index, definition: column, rename } => (
                "AlterColumn",
                0,
                0,
                0,
                Value::build_text(""),
                0,
                format!("alter_column({table}, {column_index}, {column:?}, {rename:?})"),
            ),
            Insn::MaxPgcnt { db, dest, new_max } => (
                "MaxPgcnt",
                *db as i32,
                *dest as i32,
                *new_max as i32,
                Value::build_text(""),
                0,
                format!("r[{dest}]=max_page_count(db[{db}],{new_max})"),
            ),
            Insn::JournalMode { db, dest, new_mode } => (
                "JournalMode",
                *db as i32,
                *dest as i32,
                0,
                Value::build_text(new_mode.as_ref().unwrap_or(&String::new())),
                0,
                format!("r[{dest}]=journal_mode(db[{db}]{})",
                    new_mode.as_ref().map_or(String::new(), |m| format!(",'{m}'"))),
            ),
            Insn::CollSeq { reg, collation } => (
                "CollSeq",
                reg.unwrap_or(0) as i32,
                0,
                0,
                Value::build_text(collation.to_string().as_str()),
                0,
                format!("collation={collation}"),
            ),
            Insn::IfNeg { reg, target_pc } => (
                "IfNeg",
                *reg as i32,
                target_pc.as_debug_int(),
                0,
                Value::build_text(""),
                0,
                format!("if (r[{}] < 0) goto {}", reg, target_pc.as_debug_int()),
            ),
            Insn::Explain { p1, p2, detail } => (
                "Explain",
                *p1 as i32,
                p2.as_ref().map(|p| *p).unwrap_or(0) as i32,
                0,
                Value::build_text(detail.as_str()),
                0,
                String::new(),
            ),
<<<<<<< HEAD
            Insn::MemMax { dest_reg, src_reg } => (
                "MemMax",
                *dest_reg as i32,
                *src_reg as i32,
                0,
                Value::build_text(""),
                0,
                format!("r[{dest_reg}]=Max(r[{dest_reg}],r[{src_reg}])"),
            ),
=======
        Insn::Sequence{ cursor_id, target_reg} => (
                "Sequence",
                *cursor_id as i32,
                *target_reg as i32,
                0,
                Value::build_text(""),
                0,
                String::new(),
          ),
        Insn::SequenceTest{ cursor_id, target_pc, value_reg } => (
            "SequenceTest",
              *cursor_id as i32,
            target_pc.as_debug_int(),
            *value_reg as i32,
            Value::build_text(""),
            0,
            String::new(),
        ),
>>>>>>> f7260043
        }
}

pub fn insn_to_row_with_comment(
    program: &Program,
    insn: &Insn,
    manual_comment: Option<&str>,
) -> (&'static str, i32, i32, i32, Value, u16, String) {
    let (opcode, p1, p2, p3, p4, p5, comment) = insn_to_row(program, insn);
    (
        opcode,
        p1,
        p2,
        p3,
        p4,
        p5,
        manual_comment.map_or(comment.to_string(), |mc| format!("{comment}; {mc}")),
    )
}

pub fn insn_to_str(
    program: &Program,
    addr: InsnReference,
    insn: &Insn,
    indent: String,
    manual_comment: Option<&str>,
) -> String {
    let (opcode, p1, p2, p3, p4, p5, comment) = insn_to_row(program, insn);
    format!(
        "{:<4}  {:<17}  {:<4}  {:<4}  {:<4}  {:<13}  {:<2}  {}",
        addr,
        &(indent + opcode),
        p1,
        p2,
        p3,
        p4.to_string(),
        p5,
        manual_comment.map_or(comment.to_string(), |mc| format!("{comment}; {mc}"))
    )
}<|MERGE_RESOLUTION|>--- conflicted
+++ resolved
@@ -1759,7 +1759,6 @@
                 0,
                 String::new(),
             ),
-<<<<<<< HEAD
             Insn::MemMax { dest_reg, src_reg } => (
                 "MemMax",
                 *dest_reg as i32,
@@ -1769,7 +1768,6 @@
                 0,
                 format!("r[{dest_reg}]=Max(r[{dest_reg}],r[{src_reg}])"),
             ),
-=======
         Insn::Sequence{ cursor_id, target_reg} => (
                 "Sequence",
                 *cursor_id as i32,
@@ -1788,7 +1786,6 @@
             0,
             String::new(),
         ),
->>>>>>> f7260043
         }
 }
 
