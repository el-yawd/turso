use crate::VirtualTable;
use crate::{util::normalize_ident, Result};
use core::fmt;
use fallible_iterator::FallibleIterator;
use limbo_sqlite3_parser::ast::{Expr, Literal, TableOptions};
use limbo_sqlite3_parser::{
    ast::{Cmd, CreateTableBody, QualifiedName, ResultColumn, Stmt},
    lexer::sql::Parser,
};
use std::collections::HashMap;
use std::rc::Rc;
use std::sync::Arc;
use tracing::trace;

pub struct Schema {
    pub tables: HashMap<String, Arc<Table>>,
    // table_name to list of indexes for the table
    pub indexes: HashMap<String, Vec<Arc<Index>>>,
}

impl Schema {
    pub fn new() -> Self {
        let mut tables: HashMap<String, Arc<Table>> = HashMap::new();
        let indexes: HashMap<String, Vec<Arc<Index>>> = HashMap::new();
        #[allow(clippy::arc_with_non_send_sync)]
        tables.insert(
            "sqlite_schema".to_string(),
            Arc::new(Table::BTree(sqlite_schema_table().into())),
        );
        Self { tables, indexes }
    }

    pub fn add_btree_table(&mut self, table: Rc<BTreeTable>) {
        let name = normalize_ident(&table.name);
        self.tables.insert(name, Table::BTree(table).into());
    }

    pub fn add_virtual_table(&mut self, table: Rc<VirtualTable>) {
        let name = normalize_ident(&table.name);
        self.tables.insert(name, Table::Virtual(table).into());
    }

<<<<<<< HEAD
    pub fn get_table(&self, name: &str) -> Option<Arc<Table>> {
=======
    pub fn remove_table(&mut self, table_name: &str) {
        let name = normalize_ident(table_name);
        self.tables.remove(&name);
    }

    pub fn get_table(&self, name: &str) -> Option<Rc<Table>> {
>>>>>>> 2f14b5dd
        let name = normalize_ident(name);
        self.tables.get(&name).cloned()
    }

    pub fn get_btree_table(&self, name: &str) -> Option<Rc<BTreeTable>> {
        let name = normalize_ident(name);
        if let Some(table) = self.tables.get(&name) {
            table.btree()
        } else {
            None
        }
    }

    pub fn add_index(&mut self, index: Arc<Index>) {
        let table_name = normalize_ident(&index.table_name);
        self.indexes
            .entry(table_name)
            .or_default()
            .push(index.clone())
    }

    pub fn get_indices(&self, table_name: &str) -> &[Rc<Index>] {
        let name = normalize_ident(table_name);
        self.indexes
            .get(&name)
            .map_or_else(|| &[] as &[Rc<Index>], |v| v.as_slice())
    }

    pub fn remove_indices_for_table(&mut self, table_name: &str) {
        let name = normalize_ident(table_name);
        self.indexes.remove(&name);
    }
}

#[derive(Clone, Debug)]
pub enum Table {
    BTree(Rc<BTreeTable>),
    Pseudo(Rc<PseudoTable>),
    Virtual(Rc<VirtualTable>),
}

impl Table {
    pub fn get_root_page(&self) -> usize {
        match self {
            Table::BTree(table) => table.root_page,
            Table::Pseudo(_) => unimplemented!(),
            Table::Virtual(_) => unimplemented!(),
        }
    }

    pub fn get_name(&self) -> &str {
        match self {
            Self::BTree(table) => &table.name,
            Self::Pseudo(_) => "",
            Self::Virtual(table) => &table.name,
        }
    }

    pub fn get_column_at(&self, index: usize) -> Option<&Column> {
        match self {
            Self::BTree(table) => table.columns.get(index),
            Self::Pseudo(table) => table.columns.get(index),
            Self::Virtual(table) => table.columns.get(index),
        }
    }

    pub fn columns(&self) -> &Vec<Column> {
        match self {
            Self::BTree(table) => &table.columns,
            Self::Pseudo(table) => &table.columns,
            Self::Virtual(table) => &table.columns,
        }
    }

    pub fn btree(&self) -> Option<Rc<BTreeTable>> {
        match self {
            Self::BTree(table) => Some(table.clone()),
            Self::Pseudo(_) => None,
            Self::Virtual(_) => None,
        }
    }

    pub fn virtual_table(&self) -> Option<Rc<VirtualTable>> {
        match self {
            Self::Virtual(table) => Some(table.clone()),
            _ => None,
        }
    }
}

impl PartialEq for Table {
    fn eq(&self, other: &Self) -> bool {
        match (self, other) {
            (Self::BTree(a), Self::BTree(b)) => Rc::ptr_eq(a, b),
            (Self::Pseudo(a), Self::Pseudo(b)) => Rc::ptr_eq(a, b),
            (Self::Virtual(a), Self::Virtual(b)) => Rc::ptr_eq(a, b),
            _ => false,
        }
    }
}

#[derive(Debug)]
pub struct BTreeTable {
    pub root_page: usize,
    pub name: String,
    pub primary_key_column_names: Vec<String>,
    pub columns: Vec<Column>,
    pub has_rowid: bool,
}

impl BTreeTable {
    pub fn get_rowid_alias_column(&self) -> Option<(usize, &Column)> {
        if self.primary_key_column_names.len() == 1 {
            let (idx, col) = self.get_column(&self.primary_key_column_names[0]).unwrap();
            if self.column_is_rowid_alias(col) {
                return Some((idx, col));
            }
        }
        None
    }

    pub fn column_is_rowid_alias(&self, col: &Column) -> bool {
        col.is_rowid_alias
    }

    pub fn get_column(&self, name: &str) -> Option<(usize, &Column)> {
        let name = normalize_ident(name);
        for (i, column) in self.columns.iter().enumerate() {
            if column.name.as_ref().map_or(false, |n| *n == name) {
                return Some((i, column));
            }
        }
        None
    }

    pub fn from_sql(sql: &str, root_page: usize) -> Result<BTreeTable> {
        let mut parser = Parser::new(sql.as_bytes());
        let cmd = parser.next()?;
        match cmd {
            Some(Cmd::Stmt(Stmt::CreateTable { tbl_name, body, .. })) => {
                create_table(tbl_name, *body, root_page)
            }
            _ => todo!("Expected CREATE TABLE statement"),
        }
    }

    #[cfg(test)]
    pub fn to_sql(&self) -> String {
        let mut sql = format!("CREATE TABLE {} (\n", self.name);
        for (i, column) in self.columns.iter().enumerate() {
            if i > 0 {
                sql.push_str(",\n");
            }
            sql.push_str("  ");
            sql.push_str(column.name.as_ref().expect("column name is None"));
            sql.push(' ');
            sql.push_str(&column.ty.to_string());
        }
        sql.push_str(");\n");
        sql
    }
}

#[derive(Debug)]
pub struct PseudoTable {
    pub columns: Vec<Column>,
}

impl PseudoTable {
    pub fn new() -> Self {
        Self { columns: vec![] }
    }

    pub fn new_with_columns(columns: Vec<Column>) -> Self {
        Self { columns }
    }

    pub fn add_column(&mut self, name: &str, ty: Type, primary_key: bool) {
        self.columns.push(Column {
            name: Some(normalize_ident(name)),
            ty,
            ty_str: ty.to_string().to_uppercase(),
            primary_key,
            is_rowid_alias: false,
            notnull: false,
            default: None,
        });
    }
    pub fn get_column(&self, name: &str) -> Option<(usize, &Column)> {
        let name = normalize_ident(name);
        for (i, column) in self.columns.iter().enumerate() {
            if column.name.as_ref().map_or(false, |n| *n == name) {
                return Some((i, column));
            }
        }
        None
    }
}

impl Default for PseudoTable {
    fn default() -> Self {
        Self::new()
    }
}

fn create_table(
    tbl_name: QualifiedName,
    body: CreateTableBody,
    root_page: usize,
) -> Result<BTreeTable> {
    let table_name = normalize_ident(&tbl_name.name.0);
    trace!("Creating table {}", table_name);
    let mut has_rowid = true;
    let mut primary_key_column_names = vec![];
    let mut cols = vec![];
    match body {
        CreateTableBody::ColumnsAndConstraints {
            columns,
            constraints,
            options,
        } => {
            if let Some(constraints) = constraints {
                for c in constraints {
                    if let limbo_sqlite3_parser::ast::TableConstraint::PrimaryKey {
                        columns, ..
                    } = c.constraint
                    {
                        for column in columns {
                            primary_key_column_names.push(match column.expr {
                                Expr::Id(id) => normalize_ident(&id.0),
                                Expr::Literal(Literal::String(value)) => {
                                    value.trim_matches('\'').to_owned()
                                }
                                _ => {
                                    todo!("Unsupported primary key expression");
                                }
                            });
                        }
                    }
                }
            }
            for (col_name, col_def) in columns {
                let name = col_name.0.to_string();
                // Regular sqlite tables have an integer rowid that uniquely identifies a row.
                // Even if you create a table with a column e.g. 'id INT PRIMARY KEY', there will still
                // be a separate hidden rowid, and the 'id' column will have a separate index built for it.
                //
                // However:
                // A column defined as exactly INTEGER PRIMARY KEY is a rowid alias, meaning that the rowid
                // and the value of this column are the same.
                // https://www.sqlite.org/lang_createtable.html#rowids_and_the_integer_primary_key
                let mut typename_exactly_integer = false;
                let (ty, ty_str) = match col_def.col_type {
                    Some(data_type) => {
                        let s = data_type.name.as_str();
                        let ty_str = if matches!(
                            s.to_uppercase().as_str(),
                            "TEXT" | "INT" | "INTEGER" | "BLOB" | "REAL"
                        ) {
                            s.to_uppercase().to_string()
                        } else {
                            s.to_string()
                        };

                        // https://www.sqlite.org/datatype3.html
                        let type_name = ty_str.to_uppercase();
                        if type_name.contains("INT") {
                            typename_exactly_integer = type_name == "INTEGER";
                            (Type::Integer, ty_str)
                        } else if type_name.contains("CHAR")
                            || type_name.contains("CLOB")
                            || type_name.contains("TEXT")
                        {
                            (Type::Text, ty_str)
                        } else if type_name.contains("BLOB") {
                            (Type::Blob, ty_str)
                        } else if type_name.is_empty() {
                            (Type::Blob, "".to_string())
                        } else if type_name.contains("REAL")
                            || type_name.contains("FLOA")
                            || type_name.contains("DOUB")
                        {
                            (Type::Real, ty_str)
                        } else {
                            (Type::Numeric, ty_str)
                        }
                    }
                    None => (Type::Null, "".to_string()),
                };

                let mut default = None;
                let mut primary_key = false;
                let mut notnull = false;
                for c_def in &col_def.constraints {
                    match &c_def.constraint {
                        limbo_sqlite3_parser::ast::ColumnConstraint::PrimaryKey { .. } => {
                            primary_key = true;
                        }
                        limbo_sqlite3_parser::ast::ColumnConstraint::NotNull { .. } => {
                            notnull = true;
                        }
                        limbo_sqlite3_parser::ast::ColumnConstraint::Default(expr) => {
                            default = Some(expr.clone())
                        }
                        _ => {}
                    }
                }

                if primary_key {
                    primary_key_column_names.push(name.clone());
                } else if primary_key_column_names.contains(&name) {
                    primary_key = true;
                }

                cols.push(Column {
                    name: Some(normalize_ident(&name)),
                    ty,
                    ty_str,
                    primary_key,
                    is_rowid_alias: typename_exactly_integer && primary_key,
                    notnull,
                    default,
                });
            }
            if options.contains(TableOptions::WITHOUT_ROWID) {
                has_rowid = false;
            }
        }
        CreateTableBody::AsSelect(_) => todo!(),
    };
    // flip is_rowid_alias back to false if the table has multiple primary keys
    // or if the table has no rowid
    if !has_rowid || primary_key_column_names.len() > 1 {
        for col in cols.iter_mut() {
            col.is_rowid_alias = false;
        }
    }
    Ok(BTreeTable {
        root_page,
        name: table_name,
        has_rowid,
        primary_key_column_names,
        columns: cols,
    })
}

pub fn _build_pseudo_table(columns: &[ResultColumn]) -> PseudoTable {
    let table = PseudoTable::new();
    for column in columns {
        match column {
            ResultColumn::Expr(expr, _as_name) => {
                todo!("unsupported expression {:?}", expr);
            }
            ResultColumn::Star => {
                todo!();
            }
            ResultColumn::TableStar(_) => {
                todo!();
            }
        }
    }
    table
}

#[derive(Debug, Clone)]
pub struct Column {
    pub name: Option<String>,
    pub ty: Type,
    // many sqlite operations like table_info retain the original string
    pub ty_str: String,
    pub primary_key: bool,
    pub is_rowid_alias: bool,
    pub notnull: bool,
    pub default: Option<Expr>,
}

impl Column {
    pub fn affinity(&self) -> Affinity {
        affinity(&self.ty_str)
    }
}

/// 3.1. Determination Of Column Affinity
/// For tables not declared as STRICT, the affinity of a column is determined by the declared type of the column, according to the following rules in the order shown:
///
/// If the declared type contains the string "INT" then it is assigned INTEGER affinity.
///
/// If the declared type of the column contains any of the strings "CHAR", "CLOB", or "TEXT" then that column has TEXT affinity. Notice that the type VARCHAR contains the string "CHAR" and is thus assigned TEXT affinity.
///
/// If the declared type for a column contains the string "BLOB" or if no type is specified then the column has affinity BLOB.
///
/// If the declared type for a column contains any of the strings "REAL", "FLOA", or "DOUB" then the column has REAL affinity.
///
/// Otherwise, the affinity is NUMERIC.
///
/// Note that the order of the rules for determining column affinity is important. A column whose declared type is "CHARINT" will match both rules 1 and 2 but the first rule takes precedence and so the column affinity will be INTEGER.
pub fn affinity(datatype: &str) -> Affinity {
    // Note: callers of this function must ensure that the datatype is uppercase.
    // Rule 1: INT -> INTEGER affinity
    if datatype.contains("INT") {
        return Affinity::Integer;
    }

    // Rule 2: CHAR/CLOB/TEXT -> TEXT affinity
    if datatype.contains("CHAR") || datatype.contains("CLOB") || datatype.contains("TEXT") {
        return Affinity::Text;
    }

    // Rule 3: BLOB or empty -> BLOB affinity (historically called NONE)
    if datatype.contains("BLOB") || datatype.is_empty() {
        return Affinity::Blob;
    }

    // Rule 4: REAL/FLOA/DOUB -> REAL affinity
    if datatype.contains("REAL") || datatype.contains("FLOA") || datatype.contains("DOUB") {
        return Affinity::Real;
    }

    // Rule 5: Otherwise -> NUMERIC affinity
    Affinity::Numeric
}

#[derive(Debug, Clone, Copy, PartialEq)]
pub enum Type {
    Null,
    Text,
    Numeric,
    Integer,
    Real,
    Blob,
}

/// Each column in an SQLite 3 database is assigned one of the following type affinities:
///
/// TEXT
/// NUMERIC
/// INTEGER
/// REAL
/// BLOB
/// (Historical note: The "BLOB" type affinity used to be called "NONE". But that term was easy to confuse with "no affinity" and so it was renamed.)
///
/// A column with TEXT affinity stores all data using storage classes NULL, TEXT or BLOB. If numerical data is inserted into a column with TEXT affinity it is converted into text form before being stored.
///
/// A column with NUMERIC affinity may contain values using all five storage classes. When text data is inserted into a NUMERIC column, the storage class of the text is converted to INTEGER or REAL (in order of preference) if the text is a well-formed integer or real literal, respectively. If the TEXT value is a well-formed integer literal that is too large to fit in a 64-bit signed integer, it is converted to REAL. For conversions between TEXT and REAL storage classes, only the first 15 significant decimal digits of the number are preserved. If the TEXT value is not a well-formed integer or real literal, then the value is stored as TEXT. For the purposes of this paragraph, hexadecimal integer literals are not considered well-formed and are stored as TEXT. (This is done for historical compatibility with versions of SQLite prior to version 3.8.6 2014-08-15 where hexadecimal integer literals were first introduced into SQLite.) If a floating point value that can be represented exactly as an integer is inserted into a column with NUMERIC affinity, the value is converted into an integer. No attempt is made to convert NULL or BLOB values.
///
/// A string might look like a floating-point literal with a decimal point and/or exponent notation but as long as the value can be expressed as an integer, the NUMERIC affinity will convert it into an integer. Hence, the string '3.0e+5' is stored in a column with NUMERIC affinity as the integer 300000, not as the floating point value 300000.0.
///
/// A column that uses INTEGER affinity behaves the same as a column with NUMERIC affinity. The difference between INTEGER and NUMERIC affinity is only evident in a CAST expression: The expression "CAST(4.0 AS INT)" returns an integer 4, whereas "CAST(4.0 AS NUMERIC)" leaves the value as a floating-point 4.0.
///
/// A column with REAL affinity behaves like a column with NUMERIC affinity except that it forces integer values into floating point representation. (As an internal optimization, small floating point values with no fractional component and stored in columns with REAL affinity are written to disk as integers in order to take up less space and are automatically converted back into floating point as the value is read out. This optimization is completely invisible at the SQL level and can only be detected by examining the raw bits of the database file.)
///
/// A column with affinity BLOB does not prefer one storage class over another and no attempt is made to coerce data from one storage class into another.
#[derive(Debug, Clone, Copy, PartialEq)]
pub enum Affinity {
    Integer,
    Text,
    Blob,
    Real,
    Numeric,
}

pub const SQLITE_AFF_TEXT: char = 'a';
pub const SQLITE_AFF_NONE: char = 'b'; // Historically called NONE, but it's the same as BLOB
pub const SQLITE_AFF_NUMERIC: char = 'c';
pub const SQLITE_AFF_INTEGER: char = 'd';
pub const SQLITE_AFF_REAL: char = 'e';

impl Affinity {
    /// This is meant to be used in opcodes like Eq, which state:
    ///
    /// "The SQLITE_AFF_MASK portion of P5 must be an affinity character - SQLITE_AFF_TEXT, SQLITE_AFF_INTEGER, and so forth.
    /// An attempt is made to coerce both inputs according to this affinity before the comparison is made.
    /// If the SQLITE_AFF_MASK is 0x00, then numeric affinity is used.
    /// Note that the affinity conversions are stored back into the input registers P1 and P3.
    /// So this opcode can cause persistent changes to registers P1 and P3.""
    pub fn aff_mask(&self) -> char {
        match self {
            Affinity::Integer => SQLITE_AFF_INTEGER,
            Affinity::Text => SQLITE_AFF_TEXT,
            Affinity::Blob => SQLITE_AFF_NONE,
            Affinity::Real => SQLITE_AFF_REAL,
            Affinity::Numeric => SQLITE_AFF_NUMERIC,
        }
    }
}

impl fmt::Display for Type {
    fn fmt(&self, f: &mut fmt::Formatter<'_>) -> fmt::Result {
        let s = match self {
            Self::Null => "",
            Self::Text => "TEXT",
            Self::Numeric => "NUMERIC",
            Self::Integer => "INTEGER",
            Self::Real => "REAL",
            Self::Blob => "BLOB",
        };
        write!(f, "{}", s)
    }
}

pub fn sqlite_schema_table() -> BTreeTable {
    BTreeTable {
        root_page: 1,
        name: "sqlite_schema".to_string(),
        has_rowid: true,
        primary_key_column_names: vec![],
        columns: vec![
            Column {
                name: Some("type".to_string()),
                ty: Type::Text,
                ty_str: "TEXT".to_string(),
                primary_key: false,
                is_rowid_alias: false,
                notnull: false,
                default: None,
            },
            Column {
                name: Some("name".to_string()),
                ty: Type::Text,
                ty_str: "TEXT".to_string(),
                primary_key: false,
                is_rowid_alias: false,
                notnull: false,
                default: None,
            },
            Column {
                name: Some("tbl_name".to_string()),
                ty: Type::Text,
                ty_str: "TEXT".to_string(),
                primary_key: false,
                is_rowid_alias: false,
                notnull: false,
                default: None,
            },
            Column {
                name: Some("rootpage".to_string()),
                ty: Type::Integer,
                ty_str: "INT".to_string(),
                primary_key: false,
                is_rowid_alias: false,
                notnull: false,
                default: None,
            },
            Column {
                name: Some("sql".to_string()),
                ty: Type::Text,
                ty_str: "TEXT".to_string(),
                primary_key: false,
                is_rowid_alias: false,
                notnull: false,
                default: None,
            },
        ],
    }
}

#[allow(dead_code)]
#[derive(Debug)]
pub struct Index {
    pub name: String,
    pub table_name: String,
    pub root_page: usize,
    pub columns: Vec<IndexColumn>,
    pub unique: bool,
}

#[allow(dead_code)]
#[derive(Debug, Clone)]
pub struct IndexColumn {
    pub name: String,
    pub order: Order,
}

#[derive(Debug, Clone, PartialEq)]
pub enum Order {
    Ascending,
    Descending,
}

impl Index {
    pub fn from_sql(sql: &str, root_page: usize) -> Result<Index> {
        let mut parser = Parser::new(sql.as_bytes());
        let cmd = parser.next()?;
        match cmd {
            Some(Cmd::Stmt(Stmt::CreateIndex {
                idx_name,
                tbl_name,
                columns,
                unique,
                ..
            })) => {
                let index_name = normalize_ident(&idx_name.name.0);
                let index_columns = columns
                    .into_iter()
                    .map(|col| IndexColumn {
                        name: normalize_ident(&col.expr.to_string()),
                        order: match col.order {
                            Some(limbo_sqlite3_parser::ast::SortOrder::Asc) => Order::Ascending,
                            Some(limbo_sqlite3_parser::ast::SortOrder::Desc) => Order::Descending,
                            None => Order::Ascending,
                        },
                    })
                    .collect();
                Ok(Index {
                    name: index_name,
                    table_name: normalize_ident(&tbl_name.0),
                    root_page,
                    columns: index_columns,
                    unique,
                })
            }
            _ => todo!("Expected create index statement"),
        }
    }

    pub fn automatic_from_primary_key(
        table: &BTreeTable,
        index_name: &str,
        root_page: usize,
    ) -> Result<Index> {
        if table.primary_key_column_names.is_empty() {
            return Err(crate::LimboError::InternalError(
                "Cannot create automatic index for table without primary key".to_string(),
            ));
        }

        let index_columns = table
            .primary_key_column_names
            .iter()
            .map(|col_name| {
                // Verify that each primary key column exists in the table
                if table.get_column(col_name).is_none() {
                    return Err(crate::LimboError::InternalError(format!(
                        "Primary key column {} not found in table {}",
                        col_name, table.name
                    )));
                }
                Ok(IndexColumn {
                    name: normalize_ident(col_name),
                    order: Order::Ascending, // Primary key indexes are always ascending
                })
            })
            .collect::<Result<Vec<_>>>()?;

        Ok(Index {
            name: normalize_ident(index_name),
            table_name: table.name.clone(),
            root_page,
            columns: index_columns,
            unique: true, // Primary key indexes are always unique
        })
    }
}

#[cfg(test)]
mod tests {
    use super::*;
    use crate::LimboError;

    #[test]
    pub fn test_has_rowid_true() -> Result<()> {
        let sql = r#"CREATE TABLE t1 (a INTEGER PRIMARY KEY, b TEXT);"#;
        let table = BTreeTable::from_sql(sql, 0)?;
        assert!(table.has_rowid, "has_rowid should be set to true");
        Ok(())
    }

    #[test]
    pub fn test_has_rowid_false() -> Result<()> {
        let sql = r#"CREATE TABLE t1 (a INTEGER PRIMARY KEY, b TEXT) WITHOUT ROWID;"#;
        let table = BTreeTable::from_sql(sql, 0)?;
        assert!(!table.has_rowid, "has_rowid should be set to false");
        Ok(())
    }

    #[test]
    pub fn test_column_is_rowid_alias_single_text() -> Result<()> {
        let sql = r#"CREATE TABLE t1 (a TEXT PRIMARY KEY, b TEXT);"#;
        let table = BTreeTable::from_sql(sql, 0)?;
        let column = table.get_column("a").unwrap().1;
        assert!(
            !table.column_is_rowid_alias(column),
            "column 'a´ has type different than INTEGER so can't be a rowid alias"
        );
        Ok(())
    }

    #[test]
    pub fn test_column_is_rowid_alias_single_integer() -> Result<()> {
        let sql = r#"CREATE TABLE t1 (a INTEGER PRIMARY KEY, b TEXT);"#;
        let table = BTreeTable::from_sql(sql, 0)?;
        let column = table.get_column("a").unwrap().1;
        assert!(
            table.column_is_rowid_alias(column),
            "column 'a´ should be a rowid alias"
        );
        Ok(())
    }

    #[test]
    pub fn test_column_is_rowid_alias_single_integer_separate_primary_key_definition() -> Result<()>
    {
        let sql = r#"CREATE TABLE t1 (a INTEGER, b TEXT, PRIMARY KEY(a));"#;
        let table = BTreeTable::from_sql(sql, 0)?;
        let column = table.get_column("a").unwrap().1;
        assert!(
            table.column_is_rowid_alias(column),
            "column 'a´ should be a rowid alias"
        );
        Ok(())
    }

    #[test]
    pub fn test_column_is_rowid_alias_single_integer_separate_primary_key_definition_without_rowid(
    ) -> Result<()> {
        let sql = r#"CREATE TABLE t1 (a INTEGER, b TEXT, PRIMARY KEY(a)) WITHOUT ROWID;"#;
        let table = BTreeTable::from_sql(sql, 0)?;
        let column = table.get_column("a").unwrap().1;
        assert!(
            !table.column_is_rowid_alias(column),
            "column 'a´ shouldn't be a rowid alias because table has no rowid"
        );
        Ok(())
    }

    #[test]
    pub fn test_column_is_rowid_alias_single_integer_without_rowid() -> Result<()> {
        let sql = r#"CREATE TABLE t1 (a INTEGER PRIMARY KEY, b TEXT) WITHOUT ROWID;"#;
        let table = BTreeTable::from_sql(sql, 0)?;
        let column = table.get_column("a").unwrap().1;
        assert!(
            !table.column_is_rowid_alias(column),
            "column 'a´ shouldn't be a rowid alias because table has no rowid"
        );
        Ok(())
    }

    #[test]
    pub fn test_column_is_rowid_alias_inline_composite_primary_key() -> Result<()> {
        let sql = r#"CREATE TABLE t1 (a INTEGER PRIMARY KEY, b TEXT PRIMARY KEY);"#;
        let table = BTreeTable::from_sql(sql, 0)?;
        let column = table.get_column("a").unwrap().1;
        assert!(
            !table.column_is_rowid_alias(column),
            "column 'a´ shouldn't be a rowid alias because table has composite primary key"
        );
        Ok(())
    }

    #[test]
    pub fn test_column_is_rowid_alias_separate_composite_primary_key_definition() -> Result<()> {
        let sql = r#"CREATE TABLE t1 (a INTEGER, b TEXT, PRIMARY KEY(a, b));"#;
        let table = BTreeTable::from_sql(sql, 0)?;
        let column = table.get_column("a").unwrap().1;
        assert!(
            !table.column_is_rowid_alias(column),
            "column 'a´ shouldn't be a rowid alias because table has composite primary key"
        );
        Ok(())
    }

    #[test]
    pub fn test_primary_key_inline_single() -> Result<()> {
        let sql = r#"CREATE TABLE t1 (a INTEGER PRIMARY KEY, b TEXT, c REAL);"#;
        let table = BTreeTable::from_sql(sql, 0)?;
        let column = table.get_column("a").unwrap().1;
        assert!(column.primary_key, "column 'a' should be a primary key");
        let column = table.get_column("b").unwrap().1;
        assert!(!column.primary_key, "column 'b' shouldn't be a primary key");
        let column = table.get_column("c").unwrap().1;
        assert!(!column.primary_key, "column 'c' shouldn't be a primary key");
        assert_eq!(
            vec!["a"],
            table.primary_key_column_names,
            "primary key column names should be ['a']"
        );
        Ok(())
    }

    #[test]
    pub fn test_primary_key_inline_multiple() -> Result<()> {
        let sql = r#"CREATE TABLE t1 (a INTEGER PRIMARY KEY, b TEXT PRIMARY KEY, c REAL);"#;
        let table = BTreeTable::from_sql(sql, 0)?;
        let column = table.get_column("a").unwrap().1;
        assert!(column.primary_key, "column 'a' should be a primary key");
        let column = table.get_column("b").unwrap().1;
        assert!(column.primary_key, "column 'b' shouldn be a primary key");
        let column = table.get_column("c").unwrap().1;
        assert!(!column.primary_key, "column 'c' shouldn't be a primary key");
        assert_eq!(
            vec!["a", "b"],
            table.primary_key_column_names,
            "primary key column names should be ['a', 'b']"
        );
        Ok(())
    }

    #[test]
    pub fn test_primary_key_separate_single() -> Result<()> {
        let sql = r#"CREATE TABLE t1 (a INTEGER, b TEXT, c REAL, PRIMARY KEY(a));"#;
        let table = BTreeTable::from_sql(sql, 0)?;
        let column = table.get_column("a").unwrap().1;
        assert!(column.primary_key, "column 'a' should be a primary key");
        let column = table.get_column("b").unwrap().1;
        assert!(!column.primary_key, "column 'b' shouldn't be a primary key");
        let column = table.get_column("c").unwrap().1;
        assert!(!column.primary_key, "column 'c' shouldn't be a primary key");
        assert_eq!(
            vec!["a"],
            table.primary_key_column_names,
            "primary key column names should be ['a']"
        );
        Ok(())
    }

    #[test]
    pub fn test_primary_key_separate_multiple() -> Result<()> {
        let sql = r#"CREATE TABLE t1 (a INTEGER, b TEXT, c REAL, PRIMARY KEY(a, b));"#;
        let table = BTreeTable::from_sql(sql, 0)?;
        let column = table.get_column("a").unwrap().1;
        assert!(column.primary_key, "column 'a' should be a primary key");
        let column = table.get_column("b").unwrap().1;
        assert!(column.primary_key, "column 'b' shouldn be a primary key");
        let column = table.get_column("c").unwrap().1;
        assert!(!column.primary_key, "column 'c' shouldn't be a primary key");
        assert_eq!(
            vec!["a", "b"],
            table.primary_key_column_names,
            "primary key column names should be ['a', 'b']"
        );
        Ok(())
    }

    #[test]
    pub fn test_primary_key_separate_single_quoted() -> Result<()> {
        let sql = r#"CREATE TABLE t1 (a INTEGER, b TEXT, c REAL, PRIMARY KEY('a'));"#;
        let table = BTreeTable::from_sql(sql, 0)?;
        let column = table.get_column("a").unwrap().1;
        assert!(column.primary_key, "column 'a' should be a primary key");
        let column = table.get_column("b").unwrap().1;
        assert!(!column.primary_key, "column 'b' shouldn't be a primary key");
        let column = table.get_column("c").unwrap().1;
        assert!(!column.primary_key, "column 'c' shouldn't be a primary key");
        assert_eq!(
            vec!["a"],
            table.primary_key_column_names,
            "primary key column names should be ['a']"
        );
        Ok(())
    }
    #[test]
    pub fn test_primary_key_separate_single_doubly_quoted() -> Result<()> {
        let sql = r#"CREATE TABLE t1 (a INTEGER, b TEXT, c REAL, PRIMARY KEY("a"));"#;
        let table = BTreeTable::from_sql(sql, 0)?;
        let column = table.get_column("a").unwrap().1;
        assert!(column.primary_key, "column 'a' should be a primary key");
        let column = table.get_column("b").unwrap().1;
        assert!(!column.primary_key, "column 'b' shouldn't be a primary key");
        let column = table.get_column("c").unwrap().1;
        assert!(!column.primary_key, "column 'c' shouldn't be a primary key");
        assert_eq!(
            vec!["a"],
            table.primary_key_column_names,
            "primary key column names should be ['a']"
        );
        Ok(())
    }

    #[test]
    pub fn test_default_value() -> Result<()> {
        let sql = r#"CREATE TABLE t1 (a INTEGER DEFAULT 23);"#;
        let table = BTreeTable::from_sql(sql, 0)?;
        let column = table.get_column("a").unwrap().1;
        let default = column.default.clone().unwrap();
        assert_eq!(default.to_string(), "23");
        Ok(())
    }

    #[test]
    pub fn test_col_notnull() -> Result<()> {
        let sql = r#"CREATE TABLE t1 (a INTEGER NOT NULL);"#;
        let table = BTreeTable::from_sql(sql, 0)?;
        let column = table.get_column("a").unwrap().1;
        assert_eq!(column.notnull, true);
        Ok(())
    }

    #[test]
    pub fn test_col_notnull_negative() -> Result<()> {
        let sql = r#"CREATE TABLE t1 (a INTEGER);"#;
        let table = BTreeTable::from_sql(sql, 0)?;
        let column = table.get_column("a").unwrap().1;
        assert_eq!(column.notnull, false);
        Ok(())
    }

    #[test]
    pub fn test_col_type_string_integer() -> Result<()> {
        let sql = r#"CREATE TABLE t1 (a InTeGeR);"#;
        let table = BTreeTable::from_sql(sql, 0)?;
        let column = table.get_column("a").unwrap().1;
        assert_eq!(column.ty_str, "INTEGER");
        Ok(())
    }

    #[test]
    pub fn test_col_type_string_int() -> Result<()> {
        let sql = r#"CREATE TABLE t1 (a InT);"#;
        let table = BTreeTable::from_sql(sql, 0)?;
        let column = table.get_column("a").unwrap().1;
        assert_eq!(column.ty_str, "INT");
        Ok(())
    }

    #[test]
    pub fn test_col_type_string_blob() -> Result<()> {
        let sql = r#"CREATE TABLE t1 (a bLoB);"#;
        let table = BTreeTable::from_sql(sql, 0)?;
        let column = table.get_column("a").unwrap().1;
        assert_eq!(column.ty_str, "BLOB");
        Ok(())
    }

    #[test]
    pub fn test_col_type_string_empty() -> Result<()> {
        let sql = r#"CREATE TABLE t1 (a);"#;
        let table = BTreeTable::from_sql(sql, 0)?;
        let column = table.get_column("a").unwrap().1;
        assert_eq!(column.ty_str, "");
        Ok(())
    }

    #[test]
    pub fn test_col_type_string_some_nonsense() -> Result<()> {
        let sql = r#"CREATE TABLE t1 (a someNonsenseName);"#;
        let table = BTreeTable::from_sql(sql, 0)?;
        let column = table.get_column("a").unwrap().1;
        assert_eq!(column.ty_str, "someNonsenseName");
        Ok(())
    }

    #[test]
    pub fn test_sqlite_schema() {
        let expected = r#"CREATE TABLE sqlite_schema (
  type TEXT,
  name TEXT,
  tbl_name TEXT,
  rootpage INTEGER,
  sql TEXT);
"#;
        let actual = sqlite_schema_table().to_sql();
        assert_eq!(expected, actual);
    }

    #[test]
    fn test_automatic_index_single_column() -> Result<()> {
        let sql = r#"CREATE TABLE t1 (a INTEGER PRIMARY KEY, b TEXT);"#;
        let table = BTreeTable::from_sql(sql, 0)?;
        let index = Index::automatic_from_primary_key(&table, "sqlite_autoindex_t1_1", 2)?;

        assert_eq!(index.name, "sqlite_autoindex_t1_1");
        assert_eq!(index.table_name, "t1");
        assert_eq!(index.root_page, 2);
        assert!(index.unique);
        assert_eq!(index.columns.len(), 1);
        assert_eq!(index.columns[0].name, "a");
        assert!(matches!(index.columns[0].order, Order::Ascending));
        Ok(())
    }

    #[test]
    fn test_automatic_index_composite_key() -> Result<()> {
        let sql = r#"CREATE TABLE t1 (a INTEGER, b TEXT, PRIMARY KEY(a, b));"#;
        let table = BTreeTable::from_sql(sql, 0)?;
        let index = Index::automatic_from_primary_key(&table, "sqlite_autoindex_t1_1", 2)?;

        assert_eq!(index.name, "sqlite_autoindex_t1_1");
        assert_eq!(index.table_name, "t1");
        assert_eq!(index.root_page, 2);
        assert!(index.unique);
        assert_eq!(index.columns.len(), 2);
        assert_eq!(index.columns[0].name, "a");
        assert_eq!(index.columns[1].name, "b");
        assert!(matches!(index.columns[0].order, Order::Ascending));
        assert!(matches!(index.columns[1].order, Order::Ascending));
        Ok(())
    }

    #[test]
    fn test_automatic_index_no_primary_key() -> Result<()> {
        let sql = r#"CREATE TABLE t1 (a INTEGER, b TEXT);"#;
        let table = BTreeTable::from_sql(sql, 0)?;
        let result = Index::automatic_from_primary_key(&table, "sqlite_autoindex_t1_1", 2);

        assert!(result.is_err());
        assert!(matches!(
            result.unwrap_err(),
            LimboError::InternalError(msg) if msg.contains("without primary key")
        ));
        Ok(())
    }

    #[test]
    fn test_automatic_index_nonexistent_column() -> Result<()> {
        // Create a table with a primary key column that doesn't exist in the table
        let table = BTreeTable {
            root_page: 0,
            name: "t1".to_string(),
            has_rowid: true,
            primary_key_column_names: vec!["nonexistent".to_string()],
            columns: vec![Column {
                name: Some("a".to_string()),
                ty: Type::Integer,
                ty_str: "INT".to_string(),
                primary_key: false,
                is_rowid_alias: false,
                notnull: false,
                default: None,
            }],
        };

        let result = Index::automatic_from_primary_key(&table, "sqlite_autoindex_t1_1", 2);

        assert!(result.is_err());
        assert!(matches!(
            result.unwrap_err(),
            LimboError::InternalError(msg) if msg.contains("not found in table")
        ));
        Ok(())
    }
}<|MERGE_RESOLUTION|>--- conflicted
+++ resolved
@@ -40,18 +40,14 @@
         self.tables.insert(name, Table::Virtual(table).into());
     }
 
-<<<<<<< HEAD
     pub fn get_table(&self, name: &str) -> Option<Arc<Table>> {
-=======
+        let name = normalize_ident(name);
+        self.tables.get(&name).cloned()
+    }
+
     pub fn remove_table(&mut self, table_name: &str) {
         let name = normalize_ident(table_name);
         self.tables.remove(&name);
-    }
-
-    pub fn get_table(&self, name: &str) -> Option<Rc<Table>> {
->>>>>>> 2f14b5dd
-        let name = normalize_ident(name);
-        self.tables.get(&name).cloned()
     }
 
     pub fn get_btree_table(&self, name: &str) -> Option<Rc<BTreeTable>> {
@@ -71,11 +67,11 @@
             .push(index.clone())
     }
 
-    pub fn get_indices(&self, table_name: &str) -> &[Rc<Index>] {
+    pub fn get_indices(&self, table_name: &str) -> &[Arc<Index>] {
         let name = normalize_ident(table_name);
         self.indexes
             .get(&name)
-            .map_or_else(|| &[] as &[Rc<Index>], |v| v.as_slice())
+            .map_or_else(|| &[] as &[Arc<Index>], |v| v.as_slice())
     }
 
     pub fn remove_indices_for_table(&mut self, table_name: &str) {
